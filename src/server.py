"""FastAPI application implementing Anthropic-compatible API endpoints using Vertex AI Gemini models.

This server acts as a proxy between Anthropic Claude clients and Google's Vertex AI, enabling
seamless integration with Thomson Reuters AI Platform's Gemini models. The server provides:

1. Authentication with Thomson Reuters AI Platform for Vertex AI access
2. Model mapping from Anthropic model names to appropriate Gemini models
3. Request/response format conversion between Anthropic and Vertex AI formats
4. Support for both streaming and non-streaming responses
5. Tool/function calling capability with cross-API conversion
6. Token counting endpoint compatible with Anthropic's API

The main endpoints include:
- POST /v1/messages: For chat completions with Gemini models
- POST /v1/messages/count_tokens: For token counting
- GET /: Service health and information

The implementation uses the native Vertex AI SDK for direct model access, with
custom authentication and error handling designed for high reliability.
"""

import asyncio
import json
import logging
import os
import sys
import time
import uuid

import google.api_core.exceptions  # To catch API call errors
import google.auth  # To catch auth errors during vertexai.init
import litellm  # Still used for format definitions, fallback token counting
import uvicorn
import vertexai
from fastapi import FastAPI, HTTPException, Request
from fastapi.responses import JSONResponse, StreamingResponse
<<<<<<< HEAD

from src.api import aiplatform_client
from src.models import (
    MessagesRequest,
    MessagesResponse,
    TokenCountRequest,
    TokenCountResponse,
    Usage,
)
from src.streaming import handle_streaming
from src.utils import log_request_beautifully, parse_tool_result_content
=======
from vertexai.generative_models import (
    FinishReason,
    GenerationConfig,
    GenerativeModel,
    Part,
)

from src.authenticator import AuthenticationError, get_gemini_credentials
from src.config import (
    GEMINI_BIG_MODEL,
    GEMINI_SMALL_MODEL,
    OVERRIDE_TEMPERATURE,
    TEMPERATURE_OVERRIDE,
    TOOL_CALL_TEMPERATURE_OVERRIDE,
)
from src.converters import (
    adapt_vertex_stream_to_litellm,
    convert_anthropic_to_litellm,
    convert_litellm_messages_to_vertex_content,
    convert_litellm_to_anthropic,
    convert_litellm_to_anthropic_sse,
    convert_litellm_tools_to_vertex_tools,
    convert_vertex_response_to_litellm,
)
from src.models import MessagesRequest, TokenCountRequest, TokenCountResponse
from src.utils import Colors, get_logger, log_request_beautifully
>>>>>>> cdd68182

logger = get_logger()


# Disable LiteLLM's default logging behavior
litellm.success_callback = []
litellm.failure_callback = []

# Configure uvicorn and other libraries to be quieter
logging.getLogger("uvicorn").setLevel(logging.WARNING)
logging.getLogger("uvicorn.access").setLevel(logging.WARNING)
logging.getLogger("uvicorn.error").setLevel(logging.WARNING)
logging.getLogger("httpx").setLevel(logging.WARNING)
logging.getLogger("httpcore").setLevel(logging.WARNING)
logging.getLogger("google.auth.compute_engine._metadata").setLevel(logging.WARNING)
logging.getLogger("google.api_core.bidi").setLevel(logging.WARNING)
logging.getLogger("google.cloud.aiplatform").setLevel(logging.WARNING)  # Quieten Vertex SDK logs if needed


app = FastAPI(title="Anthropic to Custom Gemini Proxy (Native SDK Call)")


<<<<<<< HEAD
@app.middleware("http")
async def log_requests(request: Request, call_next):
    """Log basic request details at debug level."""
    # Get request details
    method = request.method
    path = request.url.path
    client = request.client.host if request.client else "unknown"
    headers = {k: v for k, v in request.headers.items()}

    # Log request details
    logger.info(f"Incoming request: {method} {path} from {client}")
    logger.debug(f"Request headers: {headers}")

    # Process the request and get the response
    start_time = time.time()
    response = await call_next(request)
    duration = time.time() - start_time

    # Log response details
    logger.info(f"Response: {response.status_code} in {duration:.2f}s")
    logger.debug(f"Response headers: {response.headers}")
=======
@app.post("/v1/messages", response_model=None)  # response_model=None for StreamingResponse
async def create_message(request_data: MessagesRequest, raw_request: Request):
    """
    Process chat completion requests in Anthropic format using Vertex AI Gemini models.

    This endpoint handles the core chat completion functionality, supporting both streaming
    and non-streaming responses. It performs multi-stage conversion between Anthropic and
    Vertex AI formats, with custom authentication and error handling.

    Args:
        request_data (MessagesRequest): Pydantic model containing the structured request data
            including messages, system prompt, model name, and generation parameters
        raw_request (Request): FastAPI Request object providing access to the raw HTTP request,
            used for extracting additional details and headers
>>>>>>> cdd68182

    Returns:
        StreamingResponse: For streaming requests, returns SSE stream compatible with Anthropic's API
        JSONResponse: For non-streaming requests, returns a standard JSON response in Anthropic format

    Raises:
        HTTPException: For authentication, validation, or upstream API failures with appropriate status codes

    Note:
        This endpoint handles model mapping, temperature adjustments for tool calls, and retry logic
        for certain error conditions. It includes comprehensive logging for debugging and monitoring.
    """
    request_id = f"req_{uuid.uuid4().hex[:12]}"  # Unique ID for this request
    start_time = time.time()

    try:
<<<<<<< HEAD
        # Parse the raw body as JSON since it's bytes
        body = await raw_request.body()
        body_json = json.loads(body.decode("utf-8"))
        original_model = body_json.get("model", "unknown")

        # IMPORTANT: Client protection - Claude Code sends multiple requests for different models
        # We need to prioritize one model to avoid confusing the client
        client_ip = raw_request.client.host if raw_request.client else "unknown"

        # Skip processing for haiku model streams from the same client to prevent conflicts
        if "haiku" in original_model.lower() and body_json.get("stream", False):
            logger.info(f"⏭️ SKIPPING STREAMING REQUEST FOR HAIKU MODEL: Client={client_ip}")

            # Return a simple empty response that satisfies the client without conflicting streams
            return JSONResponse(
                content={
                    "id": f"msg_{uuid.uuid4()}",
                    "model": original_model,
                    "type": "message",
                    "role": "assistant",
                    "content": [{"type": "text", "text": ""}],
                    "stop_reason": "end_turn",
                    "stop_sequence": None,
                    "usage": {
                        "input_tokens": 1,
                        "output_tokens": 0,
                    },
                },
                status_code=200,
            )

        # Get the display name for logging, just the model name without provider prefix
        display_model = original_model
        if "/" in display_model:
            display_model = display_model.split("/")[-1]

        # Clean model name for proper handling
        clean_model = request.model
        if clean_model.startswith("aiplatform/"):
            clean_model_name = clean_model.replace("aiplatform/", "")
        else:
            # Get the model name portion after the last slash if it exists
            clean_model_name = clean_model.split("/")[-1]

        # IMPORTANT: Client protection - only process requests for the primary model
        # Claude client sends multiple requests but we only need to process the main one
        client_ip = raw_request.client.host if raw_request.client else "unknown"

        # For Claude clients, only process the Sonnet model
        # Skip processing for Haiku models from the same client
        if "haiku" in display_model.lower() and request.stream:
            # Instead of processing the haiku model, return an empty response
            # This allows the client to focus on a single stream
            logger.info(f"⏭️ SKIPPING STREAMING REQUEST FOR HAIKU MODEL: Client={client_ip}")

            # Create a MessagesResponse that satisfies the client but doesn't do real work
            empty_response = MessagesResponse(
                id=f"msg_{uuid.uuid4()}",
                model=request.model,
                role="assistant",
                content=[{"type": "text", "text": ""}],
                stop_reason="end_turn",
                stop_sequence=None,
                usage=Usage(
                    input_tokens=1,
                    output_tokens=0,
                ),
            )

            # Return a non-streaming response to avoid conflicts
            return empty_response

        logger.info(f"📊 PROCESSING REQUEST: Model={clean_model_name}, Stream={request.stream}, Client={client_ip}")

        # Process system message if present
        system_message = None
        if request.system:
            if isinstance(request.system, str):
                system_message = request.system
            elif isinstance(request.system, list):
                # Combine text blocks for system message
                system_text = []
                for block in request.system:
                    if hasattr(block, "type") and block.type == "text":
                        system_text.append(block.text)
                    elif isinstance(block, dict) and block.get("type") == "text":
                        system_text.append(block.get("text", ""))

                if system_text:
                    system_message = "\n\n".join(system_text)

        # Convert messages to format expected by API client
        messages = []
        for msg in request.messages:
            # Handle content as string or list of content blocks
            if isinstance(msg.content, str):
                messages.append({"role": msg.role, "content": msg.content})
=======
        # --- Request Parsing and Model Mapping ---
        try:
            raw_body = await raw_request.body()
            original_model_name = json.loads(raw_body.decode()).get("model", "unknown-request-body")
        except Exception:
            original_model_name = request_data.original_model_name or "unknown-fallback"
            logger.warning(
                f"[{request_id}] Failed to parse raw request body for original model name. Using fallback: {original_model_name}"
            )

        request_data.original_model_name = original_model_name
        actual_gemini_model_id = request_data.model

        logger.info(
            f"[{request_id}] Processing '/v1/messages': Original='{original_model_name}', Target SDK Model='{actual_gemini_model_id}', Stream={request_data.stream}"
        )

        # --- Custom Authentication ---
        project_id, location, temp_creds = None, None, None
        try:
            project_id, location, temp_creds = await asyncio.to_thread(get_gemini_credentials)
            logger.info(f"[{request_id}] Custom authentication successful. Project: {project_id}, Location: {location}")
        except AuthenticationError as e:
            logger.error(f"[{request_id}] Custom Authentication Failed: {e}")
            raise HTTPException(status_code=503, detail=f"Authentication Service Error: {e}")
        except Exception as e:
            logger.error(f"[{request_id}] Unexpected error during authentication thread: {e}", exc_info=True)
            raise HTTPException(status_code=500, detail="Unexpected authentication error")

        # --- Initialize Vertex AI SDK (Per-Request) ---
        try:
            await asyncio.to_thread(vertexai.init, project=project_id, location=location, credentials=temp_creds)
            logger.info(f"[{request_id}] Vertex AI SDK initialized successfully for this request.")
        except google.auth.exceptions.GoogleAuthError as e:
            logger.error(f"[{request_id}] Vertex AI SDK Initialization Failed (Auth Error): {e}", exc_info=True)
            raise HTTPException(status_code=401, detail=f"Vertex SDK Auth Init Error (Invalid Credentials?): {e}")
        except Exception as e:
            logger.error(f"[{request_id}] Vertex AI SDK Initialization Failed (Unexpected): {e}", exc_info=True)
            raise HTTPException(status_code=500, detail=f"Vertex SDK Init Error: {e}")

        # --- Convert Anthropic Request -> Intermediate LiteLLM/OpenAI Format ---
        litellm_request_dict = convert_anthropic_to_litellm(request_data)
        litellm_messages = litellm_request_dict.get("messages", [])
        litellm_tools = litellm_request_dict.get("tools")  # Tools in OpenAI format
        system_prompt_text = litellm_request_dict.get("system_prompt")  # Extracted system prompt

        # --- Convert Intermediate Format -> Vertex AI SDK Format ---
        vertex_history = convert_litellm_messages_to_vertex_content(litellm_messages)
        vertex_tools = convert_litellm_tools_to_vertex_tools(litellm_tools)  # Will be None if no tools
        vertex_system_instruction = Part.from_text(system_prompt_text) if system_prompt_text else None

        # --- Prepare Generation Config for Vertex AI ---
        # *** MODIFICATION START: Use configured override temp ***
        effective_temperature = request_data.temperature

        if OVERRIDE_TEMPERATURE:
            if vertex_tools is not None:
                if effective_temperature is None:
                    # Override temperature if tools are present and no temp was provided
                    effective_temperature = TOOL_CALL_TEMPERATURE_OVERRIDE
                    logger.info(
                        f"[{request_id}] Tools are present. Defaulting temperature to configured override: {TOOL_CALL_TEMPERATURE_OVERRIDE}"
                    )
                elif effective_temperature > TOOL_CALL_TEMPERATURE_OVERRIDE:
                    effective_temperature = TOOL_CALL_TEMPERATURE_OVERRIDE
                    logger.info(
                        f"[{request_id}] Tools are present. Overriding requested temperature {effective_temperature} to configured override: {TOOL_CALL_TEMPERATURE_OVERRIDE}"
                    )
>>>>>>> cdd68182
            else:
                if effective_temperature is None:
                    # Override temperature if no tools and no temp was provided
                    effective_temperature = TEMPERATURE_OVERRIDE
                    logger.info(
                        f"[{request_id}] No tools present. Defaulting temperature to configured override: {TEMPERATURE_OVERRIDE}"
                    )
                elif effective_temperature > TEMPERATURE_OVERRIDE:
                    effective_temperature = TEMPERATURE_OVERRIDE
                    logger.info(
                        f"[{request_id}] No tools present. Overriding requested temperature {effective_temperature} to configured override: {TEMPERATURE_OVERRIDE}"
                    )

        generation_config = GenerationConfig(
            max_output_tokens=request_data.max_tokens,
            temperature=effective_temperature,  # Use the potentially adjusted temperature
            top_p=request_data.top_p,
            top_k=request_data.top_k,
            stop_sequences=request_data.stop_sequences if request_data.stop_sequences else None,
        )
        # *** MODIFICATION END ***
        logger.debug(f"[{request_id}] Vertex GenerationConfig: {generation_config}")  # Log the config being used

        safety_settings = None

        # --- Tool Config ---
        intermediate_tool_choice = litellm_request_dict.get("tool_choice")
        if intermediate_tool_choice == "none":
            if vertex_tools:
                logger.warning(f"[{request_id}] Tool choice is 'none', but tools were provided. Ignoring tools.")
                vertex_tools = None
        elif intermediate_tool_choice == "auto":
            pass
        elif isinstance(intermediate_tool_choice, dict) and intermediate_tool_choice.get("type") == "function":
            forced_tool_name = intermediate_tool_choice.get("function", {}).get("name")
            logger.warning(
                f"[{request_id}] Forcing specific tool '{forced_tool_name}' not fully implemented for Vertex SDK. Proceeding with auto tool choice."
            )

        # Log request details before calling API
        num_vertex_content = len(vertex_history) if vertex_history else 0
        num_vertex_tools = len(vertex_tools) if vertex_tools else 0
        log_request_beautifully(
            raw_request.method,
            raw_request.url.path,
            original_model_name,
            actual_gemini_model_id,
            num_vertex_content,
            num_vertex_tools,
            200,
        )

        # --- Instantiate Vertex AI Model ---
        model = GenerativeModel(actual_gemini_model_id, system_instruction=vertex_system_instruction)

        # --- Call Native Vertex AI SDK ---
        if request_data.stream:
            # --- Streaming Call ---
            logger.info(
                f"[{request_id}] Calling Vertex AI generate_content_async (streaming) with effective_temperature={effective_temperature}"
            )  # Log temp used
            try:
                vertex_stream_generator = await model.generate_content_async(
                    contents=vertex_history,
                    generation_config=generation_config,  # Pass the potentially modified config
                    safety_settings=safety_settings,
                    tools=vertex_tools,
                    # tool_config=vertex_tool_config,
                    stream=True,
                )
            # ... (rest of streaming try/except block remains the same) ...
            except google.api_core.exceptions.InvalidArgument as e:
                logger.error(
                    f"[{request_id}] Vertex API Invalid Argument Error (Check Request Structure/Schema): {e}",
                    exc_info=True,
                )
                raise HTTPException(status_code=400, detail=f"Upstream API Invalid Argument: {e.message or str(e)}")
            except google.api_core.exceptions.GoogleAPICallError as e:
                logger.error(f"[{request_id}] Vertex API Call Error (Streaming): {e}", exc_info=True)
                http_status = getattr(e, "code", 502)  # Default to 502 Bad Gateway
                raise HTTPException(
                    status_code=http_status, detail=f"Upstream API Error (Streaming): {e.message or str(e)}"
                )

            adapted_stream = adapt_vertex_stream_to_litellm(vertex_stream_generator, request_id, actual_gemini_model_id)
            headers = {
                "Content-Type": "text/event-stream",
                "Cache-Control": "no-cache",
                "Connection": "keep-alive",
                "X-Mapped-Model": actual_gemini_model_id,
                "X-Request-ID": request_id,
            }
            return StreamingResponse(
                convert_litellm_to_anthropic_sse(adapted_stream, request_data, request_id),
                media_type="text/event-stream",
                headers=headers,
            )

<<<<<<< HEAD
            # Convert to Anthropic streaming format with EXACT matching headers
            # Claude client expects these exact headers
            headers = {"Content-Type": "text/event-stream", "Cache-Control": "no-cache", "Connection": "keep-alive"}
            logger.info("Returning streaming response with Anthropic-compatible headers")
            # Make sure both Content-Type header and media_type are set to text/event-stream
            return StreamingResponse(
                handle_streaming(response_generator, request), media_type="text/event-stream", headers=headers
            )
        else:
            # For non-streaming requests
            logger.info("Using direct AI Platform integration for completion")
            start_time = time.time()

            # Get response from AI Platform
            response = await aiplatform_client.completion(
                model_name=clean_model_name, messages=messages, system_message=system_message, stream=False
            )

            logger.debug(f"✅ RESPONSE RECEIVED: Model={clean_model_name}, Time={time.time() - start_time:.2f}s")

            # Extract key information from response
            response_id = response.get("id", f"msg_{uuid.uuid4()}")
            choices = response.get("choices", [{}])
            message = choices[0].get("message", {}) if choices else {}
            content_text = message.get("content", "")
            usage_info = response.get("usage", {})

            # Create Anthropic-compatible response
            anthropic_response = MessagesResponse(
                id=response_id,
                model=request.model,
                role="assistant",
                content=[{"type": "text", "text": content_text}],
                stop_reason="end_turn",
                stop_sequence=None,
                usage=Usage(
                    input_tokens=usage_info.get("prompt_tokens", 0),
                    output_tokens=usage_info.get("completion_tokens", 0),
                ),
=======
        else:
            # --- Non-Streaming Call ---
            logger.info(
                f"[{request_id}] Calling Vertex AI generate_content_async (non-streaming) with effective_temperature={effective_temperature}"
            )  # Log temp used
            # *** Using the retry logic proposed previously for non-streaming ***
            max_retries = 1
            retries = 0
            vertex_response = None
            last_error = None

            while retries <= max_retries:
                logger.info(f"[{request_id}] Non-streaming attempt {retries + 1}/{max_retries + 1}")
                try:
                    vertex_response = await model.generate_content_async(
                        contents=vertex_history,
                        generation_config=generation_config,  # Pass the potentially modified config
                        safety_settings=safety_settings,
                        tools=vertex_tools,
                        # tool_config=vertex_tool_config,
                        stream=False,
                    )
                    logger.debug(
                        f"[{request_id}] Raw Vertex AI Non-Streaming Response (Attempt {retries + 1}): {vertex_response}"
                    )

                    is_malformed = False
                    if vertex_response.candidates:
                        candidate = vertex_response.candidates[0]
                        if candidate.finish_reason == FinishReason.MALFORMED_FUNCTION_CALL:
                            is_malformed = True
                            last_error = f"Malformed function call detected by upstream API. Message: {getattr(candidate, 'finish_message', 'N/A')}"
                            logger.warning(f"[{request_id}] {last_error} (Attempt {retries + 1})")

                    if is_malformed and retries < max_retries:
                        retries += 1
                        logger.info(f"[{request_id}] Retrying non-streaming call due to malformed function call...")
                        await asyncio.sleep(1)
                        continue
                    else:
                        break  # Exit loop on success, non-retryable error, or max retries reached

                except google.api_core.exceptions.InvalidArgument as e:
                    last_error = e
                    logger.error(
                        f"[{request_id}] Vertex API Invalid Argument Error (Non-Streaming Attempt {retries + 1}): {e}",
                        exc_info=True,
                    )
                    break
                except google.api_core.exceptions.GoogleAPICallError as e:
                    last_error = e
                    logger.error(
                        f"[{request_id}] Vertex API Call Error (Non-Streaming Attempt {retries + 1}): {e}",
                        exc_info=True,
                    )
                    break
                except Exception as e:
                    last_error = e
                    logger.critical(
                        f"[{request_id}] Unexpected error during non-streaming call attempt {retries + 1}: {e}",
                        exc_info=True,
                    )
                    break

            if vertex_response is None or (
                vertex_response.candidates
                and vertex_response.candidates[0].finish_reason == FinishReason.MALFORMED_FUNCTION_CALL
            ):
                error_detail = f"Upstream model failed after {retries} retries."
                if last_error:
                    error_detail += f" Last error: {str(last_error)}"
                status_code = 502
                if isinstance(last_error, google.api_core.exceptions.InvalidArgument):
                    status_code = 400
                elif isinstance(last_error, google.api_core.exceptions.GoogleAPICallError):
                    status_code = getattr(last_error, "code", 502)
                raise HTTPException(status_code=status_code, detail=error_detail)

            # --- Convert Vertex AI Response -> Intermediate LiteLLM/OpenAI Format ---
            litellm_like_response = convert_vertex_response_to_litellm(
                vertex_response, actual_gemini_model_id, request_id
>>>>>>> cdd68182
            )
            # --- Convert Intermediate Format -> Final Anthropic Format ---
            anthropic_response = convert_litellm_to_anthropic(litellm_like_response, original_model_name)

            if not anthropic_response:
                logger.error(f"[{request_id}] Failed to convert final response to Anthropic format.")
                raise HTTPException(status_code=500, detail="Failed to convert response to Anthropic format")

            response = JSONResponse(content=anthropic_response.dict())
            response.headers["X-Mapped-Model"] = actual_gemini_model_id
            response.headers["X-Request-ID"] = request_id
            processing_time = time.time() - start_time
            logger.info(f"[{request_id}] Non-streaming request completed in {processing_time:.3f}s")
            return response

    # --- General Exception Handling ---
    except HTTPException as e:
        logger.error(
            f"[{request_id}] HTTPException during '/v1/messages': Status={e.status_code}, Detail={e.detail}",
            exc_info=(e.status_code >= 500),
        )
        raise e
    except Exception as e:
        logger.critical(
            f"[{request_id}] Unhandled Exception during '/v1/messages': {type(e).__name__}: {e}", exc_info=True
        )
        raise HTTPException(status_code=500, detail=f"Internal Server Error: [{request_id}] {str(e)}")


@app.post("/v1/messages/count_tokens", response_model=TokenCountResponse)
async def count_tokens(request_data: TokenCountRequest, raw_request: Request):
    """
    Count tokens for a given message in Anthropic format using Vertex AI's native tokenizer.

    This endpoint provides accurate token counting via the Vertex AI SDK's count_tokens method,
    ensuring consistent token counts between token estimation and actual inference. It includes
    a fallback estimation method for rare failure cases.

    Args:
        request_data (TokenCountRequest): Pydantic model containing messages and system prompt
            to count tokens for, along with the target model name
        raw_request (Request): FastAPI Request object providing access to the raw HTTP request,
            used for extracting additional details and headers

    Returns:
        JSONResponse: Contains TokenCountResponse with the input_tokens count, along with
            headers indicating the mapped model and request ID

    Raises:
        HTTPException: For authentication failures or upstream API errors with appropriate
            status codes and error messages

    Note:
        The implementation uses the same credential acquisition and message format conversion
        pipeline as the main completion endpoint to ensure consistency. In extremely rare cases
        where token counting fails, it falls back to a simple character-based estimation.
    """
    request_id = f"tok_{uuid.uuid4().hex[:12]}"
    start_time = time.time()
    token_count = 0  # Default
    status_code = 200  # Assume success initially

    # --- Request Parsing and Model Mapping ---
    try:
        raw_body = await raw_request.body()
        original_model_name = json.loads(raw_body.decode()).get("model", "unknown-request-body")
    except Exception:
        original_model_name = request_data.original_model_name or "unknown-fallback"
    request_data.original_model_name = original_model_name
    actual_gemini_model_id = request_data.model  # Contains mapped ID

    logger.info(
        f"[{request_id}] Processing '/v1/messages/count_tokens': Original='{original_model_name}', Target SDK='{actual_gemini_model_id}'"
    )

    try:
        # --- Custom Auth + Vertex Init (Required for SDK count_tokens) ---
        project_id, location, temp_creds = None, None, None
        try:
            project_id, location, temp_creds = await asyncio.to_thread(get_gemini_credentials)
            logger.info(f"[{request_id}] Auth successful for token count.")
            await asyncio.to_thread(vertexai.init, project=project_id, location=location, credentials=temp_creds)
            logger.info(f"[{request_id}] Vertex AI SDK initialized for token count.")
        except AuthenticationError as e:
            logger.error(f"[{request_id}] Auth Failed for token count: {e}")
            status_code = 503
            raise HTTPException(status_code=status_code, detail=f"Authentication Service Error: {e}")
        except google.auth.exceptions.GoogleAuthError as e:
            logger.error(f"[{request_id}] Vertex SDK Init Failed for token count (Auth Error): {e}", exc_info=True)
            status_code = 401
            raise HTTPException(status_code=status_code, detail=f"Vertex SDK Auth Init Error: {e}")
        except Exception as e:
            logger.error(f"[{request_id}] Error during Auth/Init for token count: {e}", exc_info=True)
            status_code = 500
            raise HTTPException(status_code=status_code, detail=f"Auth/Init Error: {e}")

        # --- Convert messages for counting (using intermediate format) ---
        # Need to simulate a MessagesRequest for the conversion function
        simulated_msg_request = MessagesRequest(
            model=actual_gemini_model_id,  # Pass the mapped name
            messages=request_data.messages,
            system=request_data.system,
            max_tokens=1,  # Dummy value, not used by conversion
        )
        litellm_request_dict = convert_anthropic_to_litellm(simulated_msg_request)
        litellm_messages_for_count = litellm_request_dict.get("messages", [])
        system_prompt_text = litellm_request_dict.get("system_prompt")

        vertex_history = convert_litellm_messages_to_vertex_content(litellm_messages_for_count)
        vertex_system_instruction = Part.from_text(system_prompt_text) if system_prompt_text else None

        # --- Call SDK count_tokens ---
        model = GenerativeModel(
            actual_gemini_model_id, system_instruction=vertex_system_instruction  # Pass system prompt here too
        )
        logger.info(f"[{request_id}] Calling Vertex AI count_tokens_async")
        count_response = await model.count_tokens_async(contents=vertex_history)
        token_count = count_response.total_tokens
        logger.info(f"[{request_id}] Vertex SDK token count successful: {token_count}")

        response = TokenCountResponse(input_tokens=token_count)
        response_headers = {"X-Mapped-Model": actual_gemini_model_id, "X-Request-ID": request_id}
        log_request_beautifully(
            raw_request.method,
            raw_request.url.path,
            original_model_name,
            actual_gemini_model_id,
            len(vertex_history),
            0,
            status_code,
        )
        return JSONResponse(content=response.dict(), headers=response_headers)

    # --- Fallback Estimation (Only if SDK call fails unexpectedly) ---
    except google.api_core.exceptions.GoogleAPICallError as e:
        logger.error(f"[{request_id}] Vertex SDK count_tokens failed: {e}", exc_info=True)
        status_code = getattr(e, "code", 502)
        # Don't fallback here, report the upstream error
        log_request_beautifully(
            raw_request.method, raw_request.url.path, original_model_name, actual_gemini_model_id, 0, 0, status_code
        )
        raise HTTPException(status_code=status_code, detail=f"Upstream count_tokens error: {e.message or str(e)}")
    except HTTPException as e:
        # Log and re-raise if auth/init failed
        log_request_beautifully(
            raw_request.method, raw_request.url.path, original_model_name, actual_gemini_model_id, 0, 0, e.status_code
        )
        raise e
    except Exception as e:  # Fallback to basic estimation for truly unexpected errors
        logger.error(
            f"[{request_id}] Unexpected error during token counting, falling back to estimation: {e}", exc_info=True
        )
        prompt_text = ""
        if request_data.system:
            system_text_fallback = (
                request_data.system
                if isinstance(request_data.system, str)
                else "\n".join([b.text for b in request_data.system if hasattr(b, "type") and b.type == "text"])
            )
            prompt_text += system_text_fallback + "\n"
        for msg in request_data.messages:
            msg_content_fallback = ""
            if isinstance(msg.content, str):
                msg_content_fallback = msg.content
            elif isinstance(msg.content, list):
                msg_content_fallback = "\n".join(
                    [b.text for b in msg.content if hasattr(b, "type") and b.type == "text"]
                )
            prompt_text += msg_content_fallback + "\n"

        token_estimate = len(prompt_text) // 4  # Rough estimate
        logger.warning(f"[{request_id}] Using char/4 estimation: {token_estimate}")
        status_code = 200  # Return 200 but with an estimate
        log_request_beautifully(
            raw_request.method,
            raw_request.url.path,
            original_model_name,
            actual_gemini_model_id,
            len(request_data.messages),
            0,
            status_code,
        )
        return JSONResponse(
            content={"input_tokens": token_estimate},
            headers={
                "X-Mapped-Model": actual_gemini_model_id,
                "X-Request-ID": request_id,
                "X-Token-Estimation": "true",
            },
        )
    finally:
        processing_time = time.time() - start_time
        logger.info(f"[{request_id}] Token count request completed in {processing_time:.3f}s")


@app.get("/", include_in_schema=False)
async def root():
    """
    Provide basic service information and health check.

    This endpoint returns general information about the proxy service including:
    - Service status
    - Target Gemini model configurations
    - Library versions in use

    Returns:
        dict: Service information dictionary with status and configuration details
    """
    return {
        "message": "Anthropic API Compatible Proxy using Native Vertex AI SDK with Custom Gemini Auth",
        "status": "running",
        "target_gemini_models": {"BIG": GEMINI_BIG_MODEL, "SMALL": GEMINI_SMALL_MODEL},
        "litellm_version": getattr(litellm, "__version__", "unknown"),  # Still useful info
        "vertexai_version": getattr(vertexai, "__version__", "unknown"),
    }


@app.middleware("http")
async def log_requests_middleware(request: Request, call_next):
    start_time = time.time()
    client_host = request.client.host if request.client else "unknown"
    request_id = request.headers.get("X-Request-ID") or f"mw_{uuid.uuid4().hex[:12]}"  # Get or generate ID

    # Log incoming request with ID
    logger.info(f"[{request_id}] Incoming request: {request.method} {request.url.path} from {client_host}")
    logger.debug(f"[{request_id}] Request Headers: {dict(request.headers)}")

    # Add request ID to request state for access in endpoints if needed
    request.state.request_id = request_id

    try:
        response = await call_next(request)
        process_time = time.time() - start_time
        # Add request ID to response header
        response.headers["X-Request-ID"] = request_id

        # Log outgoing response with ID
        response_log_detail = f"status={response.status_code}, time={process_time:.3f}s"
        mapped_model = response.headers.get("X-Mapped-Model")
        if mapped_model:
            response_log_detail += f", mapped_model={mapped_model}"
        logger.info(f"[{request_id}] Response completed: {request.method} {request.url.path} ({response_log_detail})")
        logger.debug(f"[{request_id}] Response Headers: {dict(response.headers)}")
        return response

    except Exception as e:
        # Log unhandled exceptions caught by middleware (should be rare with endpoint handlers)
        process_time = time.time() - start_time
        logger.critical(
            f"[{request_id}] Unhandled exception in middleware/endpoint: {type(e).__name__} after {process_time:.3f}s",
            exc_info=True,
        )
        # Return a generic 500 response
        return JSONResponse(
            status_code=500,
            content={"error": {"type": "internal_server_error", "message": f"[{request_id}] Internal Server Error"}},
            headers={"X-Request-ID": request_id},
        )


@app.exception_handler(HTTPException)
async def http_exception_handler(request: Request, exc: HTTPException):
    request_id = getattr(request.state, "request_id", f"ex_{uuid.uuid4().hex[:12]}")
    logger.error(
        f"[{request_id}] HTTPException: Status={exc.status_code}, Detail={exc.detail}",
        exc_info=(exc.status_code >= 500),
    )
    return JSONResponse(
        status_code=exc.status_code,
        content={"error": {"type": "api_error", "message": f"[{request_id}] {exc.detail}"}},
        headers={"X-Request-ID": request_id},  # Ensure ID is in error response
    )


@app.exception_handler(Exception)
async def generic_exception_handler(request: Request, exc: Exception):
    request_id = getattr(request.state, "request_id", f"ex_{uuid.uuid4().hex[:12]}")
    logger.critical(f"[{request_id}] Unhandled Exception Handler: {type(exc).__name__}: {exc}", exc_info=True)
    return JSONResponse(
        status_code=500,
        content={
            "error": {"type": "internal_server_error", "message": f"[{request_id}] Internal Server Error: {str(exc)}"}
        },
        headers={"X-Request-ID": request_id},
    )


if __name__ == "__main__":
    port = int(os.getenv("PORT", 8082))
    host = os.getenv("HOST", "0.0.0.0")
    log_level = os.getenv("LOG_LEVEL", "info").lower()
    reload_flag = "--reload" in sys.argv or os.getenv("UVICORN_RELOAD", "false").lower() == "true"

    print("--- Starting Anthropic Proxy (Native Vertex SDK) ---")
    print(f" Listening on: {host}:{port}")
    print(f" Log Level:    {log_level}")
    print(f" Auto-Reload:  {reload_flag}")
    print(f" Target Models: BIG='{GEMINI_BIG_MODEL}', SMALL='{GEMINI_SMALL_MODEL}'")
    print(f" Tool Temp Override: {TOOL_CALL_TEMPERATURE_OVERRIDE}")
    print(f" LiteLLM Ver:  {getattr(litellm, '__version__', 'unknown')}")
    print(f" VertexAI Ver: {getattr(vertexai, '__version__', 'unknown')}")
    if not os.getenv("WORKSPACE_ID") or not os.getenv("AUTH_URL"):
        print(
            f"{Colors.BOLD}{Colors.RED}!!! WARNING: WORKSPACE_ID or AUTH_URL environment variables not set! Authentication will fail. !!!{Colors.RESET}"
        )
    print("----------------------------------------------------")

    # Use uvicorn.run to start the server
    uvicorn.run(
        "server:app",  # Points to the FastAPI app instance in this file
        host=host,
        port=port,
        log_level=log_level,
        reload=reload_flag,
    )<|MERGE_RESOLUTION|>--- conflicted
+++ resolved
@@ -34,19 +34,6 @@
 import vertexai
 from fastapi import FastAPI, HTTPException, Request
 from fastapi.responses import JSONResponse, StreamingResponse
-<<<<<<< HEAD
-
-from src.api import aiplatform_client
-from src.models import (
-    MessagesRequest,
-    MessagesResponse,
-    TokenCountRequest,
-    TokenCountResponse,
-    Usage,
-)
-from src.streaming import handle_streaming
-from src.utils import log_request_beautifully, parse_tool_result_content
-=======
 from vertexai.generative_models import (
     FinishReason,
     GenerationConfig,
@@ -73,7 +60,6 @@
 )
 from src.models import MessagesRequest, TokenCountRequest, TokenCountResponse
 from src.utils import Colors, get_logger, log_request_beautifully
->>>>>>> cdd68182
 
 logger = get_logger()
 
@@ -96,29 +82,6 @@
 app = FastAPI(title="Anthropic to Custom Gemini Proxy (Native SDK Call)")
 
 
-<<<<<<< HEAD
-@app.middleware("http")
-async def log_requests(request: Request, call_next):
-    """Log basic request details at debug level."""
-    # Get request details
-    method = request.method
-    path = request.url.path
-    client = request.client.host if request.client else "unknown"
-    headers = {k: v for k, v in request.headers.items()}
-
-    # Log request details
-    logger.info(f"Incoming request: {method} {path} from {client}")
-    logger.debug(f"Request headers: {headers}")
-
-    # Process the request and get the response
-    start_time = time.time()
-    response = await call_next(request)
-    duration = time.time() - start_time
-
-    # Log response details
-    logger.info(f"Response: {response.status_code} in {duration:.2f}s")
-    logger.debug(f"Response headers: {response.headers}")
-=======
 @app.post("/v1/messages", response_model=None)  # response_model=None for StreamingResponse
 async def create_message(request_data: MessagesRequest, raw_request: Request):
     """
@@ -133,7 +96,6 @@
             including messages, system prompt, model name, and generation parameters
         raw_request (Request): FastAPI Request object providing access to the raw HTTP request,
             used for extracting additional details and headers
->>>>>>> cdd68182
 
     Returns:
         StreamingResponse: For streaming requests, returns SSE stream compatible with Anthropic's API
@@ -150,105 +112,6 @@
     start_time = time.time()
 
     try:
-<<<<<<< HEAD
-        # Parse the raw body as JSON since it's bytes
-        body = await raw_request.body()
-        body_json = json.loads(body.decode("utf-8"))
-        original_model = body_json.get("model", "unknown")
-
-        # IMPORTANT: Client protection - Claude Code sends multiple requests for different models
-        # We need to prioritize one model to avoid confusing the client
-        client_ip = raw_request.client.host if raw_request.client else "unknown"
-
-        # Skip processing for haiku model streams from the same client to prevent conflicts
-        if "haiku" in original_model.lower() and body_json.get("stream", False):
-            logger.info(f"⏭️ SKIPPING STREAMING REQUEST FOR HAIKU MODEL: Client={client_ip}")
-
-            # Return a simple empty response that satisfies the client without conflicting streams
-            return JSONResponse(
-                content={
-                    "id": f"msg_{uuid.uuid4()}",
-                    "model": original_model,
-                    "type": "message",
-                    "role": "assistant",
-                    "content": [{"type": "text", "text": ""}],
-                    "stop_reason": "end_turn",
-                    "stop_sequence": None,
-                    "usage": {
-                        "input_tokens": 1,
-                        "output_tokens": 0,
-                    },
-                },
-                status_code=200,
-            )
-
-        # Get the display name for logging, just the model name without provider prefix
-        display_model = original_model
-        if "/" in display_model:
-            display_model = display_model.split("/")[-1]
-
-        # Clean model name for proper handling
-        clean_model = request.model
-        if clean_model.startswith("aiplatform/"):
-            clean_model_name = clean_model.replace("aiplatform/", "")
-        else:
-            # Get the model name portion after the last slash if it exists
-            clean_model_name = clean_model.split("/")[-1]
-
-        # IMPORTANT: Client protection - only process requests for the primary model
-        # Claude client sends multiple requests but we only need to process the main one
-        client_ip = raw_request.client.host if raw_request.client else "unknown"
-
-        # For Claude clients, only process the Sonnet model
-        # Skip processing for Haiku models from the same client
-        if "haiku" in display_model.lower() and request.stream:
-            # Instead of processing the haiku model, return an empty response
-            # This allows the client to focus on a single stream
-            logger.info(f"⏭️ SKIPPING STREAMING REQUEST FOR HAIKU MODEL: Client={client_ip}")
-
-            # Create a MessagesResponse that satisfies the client but doesn't do real work
-            empty_response = MessagesResponse(
-                id=f"msg_{uuid.uuid4()}",
-                model=request.model,
-                role="assistant",
-                content=[{"type": "text", "text": ""}],
-                stop_reason="end_turn",
-                stop_sequence=None,
-                usage=Usage(
-                    input_tokens=1,
-                    output_tokens=0,
-                ),
-            )
-
-            # Return a non-streaming response to avoid conflicts
-            return empty_response
-
-        logger.info(f"📊 PROCESSING REQUEST: Model={clean_model_name}, Stream={request.stream}, Client={client_ip}")
-
-        # Process system message if present
-        system_message = None
-        if request.system:
-            if isinstance(request.system, str):
-                system_message = request.system
-            elif isinstance(request.system, list):
-                # Combine text blocks for system message
-                system_text = []
-                for block in request.system:
-                    if hasattr(block, "type") and block.type == "text":
-                        system_text.append(block.text)
-                    elif isinstance(block, dict) and block.get("type") == "text":
-                        system_text.append(block.get("text", ""))
-
-                if system_text:
-                    system_message = "\n\n".join(system_text)
-
-        # Convert messages to format expected by API client
-        messages = []
-        for msg in request.messages:
-            # Handle content as string or list of content blocks
-            if isinstance(msg.content, str):
-                messages.append({"role": msg.role, "content": msg.content})
-=======
         # --- Request Parsing and Model Mapping ---
         try:
             raw_body = await raw_request.body()
@@ -317,7 +180,6 @@
                     logger.info(
                         f"[{request_id}] Tools are present. Overriding requested temperature {effective_temperature} to configured override: {TOOL_CALL_TEMPERATURE_OVERRIDE}"
                     )
->>>>>>> cdd68182
             else:
                 if effective_temperature is None:
                     # Override temperature if no tools and no temp was provided
@@ -416,47 +278,6 @@
                 headers=headers,
             )
 
-<<<<<<< HEAD
-            # Convert to Anthropic streaming format with EXACT matching headers
-            # Claude client expects these exact headers
-            headers = {"Content-Type": "text/event-stream", "Cache-Control": "no-cache", "Connection": "keep-alive"}
-            logger.info("Returning streaming response with Anthropic-compatible headers")
-            # Make sure both Content-Type header and media_type are set to text/event-stream
-            return StreamingResponse(
-                handle_streaming(response_generator, request), media_type="text/event-stream", headers=headers
-            )
-        else:
-            # For non-streaming requests
-            logger.info("Using direct AI Platform integration for completion")
-            start_time = time.time()
-
-            # Get response from AI Platform
-            response = await aiplatform_client.completion(
-                model_name=clean_model_name, messages=messages, system_message=system_message, stream=False
-            )
-
-            logger.debug(f"✅ RESPONSE RECEIVED: Model={clean_model_name}, Time={time.time() - start_time:.2f}s")
-
-            # Extract key information from response
-            response_id = response.get("id", f"msg_{uuid.uuid4()}")
-            choices = response.get("choices", [{}])
-            message = choices[0].get("message", {}) if choices else {}
-            content_text = message.get("content", "")
-            usage_info = response.get("usage", {})
-
-            # Create Anthropic-compatible response
-            anthropic_response = MessagesResponse(
-                id=response_id,
-                model=request.model,
-                role="assistant",
-                content=[{"type": "text", "text": content_text}],
-                stop_reason="end_turn",
-                stop_sequence=None,
-                usage=Usage(
-                    input_tokens=usage_info.get("prompt_tokens", 0),
-                    output_tokens=usage_info.get("completion_tokens", 0),
-                ),
-=======
         else:
             # --- Non-Streaming Call ---
             logger.info(
@@ -538,7 +359,6 @@
             # --- Convert Vertex AI Response -> Intermediate LiteLLM/OpenAI Format ---
             litellm_like_response = convert_vertex_response_to_litellm(
                 vertex_response, actual_gemini_model_id, request_id
->>>>>>> cdd68182
             )
             # --- Convert Intermediate Format -> Final Anthropic Format ---
             anthropic_response = convert_litellm_to_anthropic(litellm_like_response, original_model_name)
